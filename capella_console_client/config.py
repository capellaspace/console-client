--- conflicted
+++ resolved
@@ -97,11 +97,7 @@
 }
 
 
-<<<<<<< HEAD
-TASKING_REQUEST_COLLECT_CONSTRAINTS_KEYS = frozenset(
-=======
 COMMON_COLLECT_CONSTRAINTS_KEYS = frozenset(
->>>>>>> e891bf7d
     [
         "collect_mode",
         "look_direction",
@@ -126,41 +122,10 @@
         "polarization",
     ]
 )
-<<<<<<< HEAD
-
-
-REPEAT_REQUEST_COLLECT_CONSTRAINTS_KEYS = frozenset(
-    [
-        "collect_mode",
-        "look_direction",
-        "asc_dsc",
-        "orbital_planes",
-        "local_time",
-        "off_nadir_min",
-        "off_nadir_max",
-        "elevation_min",
-        "elevation_max",
-        "image_length",
-        "image_width",
-        "azimuth",
-        "grr_min",
-        "grr_max",
-        "srr_min",
-        "srr_max",
-        "azr_min",
-        "azr_max",
-        "nesz_max",
-        "num_looks",
-        "polarization",
-    ]
-)
-
-=======
 TASKING_REQUEST_COLLECT_CONSTRAINTS_KEYS = frozenset([*COMMON_COLLECT_CONSTRAINTS_KEYS])
 REPEAT_REQUEST_COLLECT_CONSTRAINTS_KEYS = frozenset([*COMMON_COLLECT_CONSTRAINTS_KEYS])
 
 
->>>>>>> e891bf7d
 REPEAT_REQUESTS_REPETITION_PROPERTIES_KEYS = frozenset(
     [
         "repeat_start",
