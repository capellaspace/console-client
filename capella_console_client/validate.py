--- conflicted
+++ resolved
@@ -80,23 +80,10 @@
     return re.sub(REG, lambda x: x.group(1) + x.group(2).upper(), snake, 0)
 
 
-<<<<<<< HEAD
-def _datetime_to_iso8601_str(
-    default_value: Optional[datetime], dt: Optional[Union[datetime, str]] = None
-) -> Tuple[datetime, str]:
-    if not dt:
-        dt = default_value
-    elif isinstance(dt, str):
-=======
 def _datetime_to_iso8601_str(dt: Union[datetime, str]) -> str:
     if isinstance(dt, str):
->>>>>>> e891bf7d
         try:
             dt = parse(dt)
         except ParserError:
             raise ValueError(f"Could not parse {dt} string into a datetime")
-<<<<<<< HEAD
-    return (dt, dt.isoformat(timespec="milliseconds") + "Z")  # type: ignore
-=======
-    return dt.isoformat(timespec="milliseconds") + "Z"
->>>>>>> e891bf7d
+    return dt.isoformat(timespec="milliseconds") + "Z"