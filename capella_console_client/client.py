--- conflicted
+++ resolved
@@ -113,11 +113,7 @@
             description: Can be used along with name to help characterize and describe the tasking request. Default: ""
             window_open: Earliest time (in UTC) that you would like data to be collected. Default: Now
             window_close: Latest time (in UTC) that you would like data to be collected. Default: Seven days after window_open
-<<<<<<< HEAD
-            collection_tier: Preference for data to be collected within a certain time after window_open. Can be one of "high", "medium", "low", or "background"; these correspond respectively to one day, three days, seven days, and background. Default: "low"
-=======
             collection_tier: Preference for data to be collected within a certain time after window_open. Can be one of "urgent", "priority", "standard", and "flexible". Default: "standard"
->>>>>>> e891bf7d
             product_category: Category used to define image collection. "Extended" has broader look angles and "Custom" allows specifying advanced image acquisition parameters. More information on the specifics of each can be found at https://support.capellaspace.com/hc/en-us/articles/360049110852-SAR-Imagery-Product-Tasking-Categories. One of "standard", "extended", and "custom". Default: "standard"
             product_types: List of analytics to add to the order along with the imagery. Currently available analytics are Amplitude Change Detection and Vessel Detection. One of "ACD", "VS". Default: None
             archive_holdback: If defined will specify a time period during which the resulting imagery will be kept from the publicly accessible archive. One of "none", "one_year", "thirty_day", "permanent". Default: "none"
@@ -127,11 +123,7 @@
             look_direction: Constraint on view angle. One of "right", "left", "either". Default: "either"
             asc_dsc: Constraint on ascending/descending pass. One of "ascending", "descending", "either". Default: "either"
             orbital_planes: List of orbital planes allowed to service request. If empty any spacecraft in any plane can service request. One of 45, 53, 97. Default: None
-<<<<<<< HEAD
             local_time: Times, in the timezone of the area where the image will be collected, during which the collect can be taken. Represented by a list of time ranges as seconds in the day. For example, [[21600, 64800]] would allow collects between 6 AM and 6 PM; [[0, 21600], [64800, 86400]] would allow collects between 6 PM and 12 AM as well as from 12 AM to 6 AM. Alternatively, you can pass string values of "day", "night", or "anytime" which are parsed to [[21600, 64800]], [[0, 21600], [64800, 86400]], and [[0, 86400]] respectively. Default: None
-=======
-            local_time: Times, in the timezone of the area where the image will be collected, during which the collect can be taken. Represented by a list of time ranges as seconds in the day. For example, [[21600, 64800]] would allow collects between 6 AM and 6 PM; [[0, 21600], [64800, 86400]] would allow collects between 6 PM and 12 AM as well as from 12 AM to 6 AM. Default: None
->>>>>>> e891bf7d
             off_nadir_min: Minimum off-nadir angle permitted. Must be less than off_nadir_max. Default: None
             off_nadir_max: Maximum off-nadir angle permitted. Must be greater than off_nadir_min. Default: None
             elevation_min: Minimum elevation angle permitted. Default: None
@@ -226,11 +218,7 @@
             geometry: A GeoJSON representation of the area/point of interest. Must be either a polygon or point
             name: Can be used along with description to help characterize and describe the tasking request. Default: ""
             description: Can be used along with name to help characterize and describe the tasking request. Default: ""
-<<<<<<< HEAD
-            collection_tier: Preference for data to be collected within a certain time after window_open. Can be one of "high", "medium", "low", or "background"; these correspond respectively to one day, three days, seven days, and background. Default: "low"
-=======
             collection_tier: Preference for data to be collected within a certain time after window_open. Can be either "flexible" or "routine". Default: "routine"
->>>>>>> e891bf7d
             product_category: Category used to define image collection. "Extended" has broader look angles and "Custom" allows specifying advanced image acquisition parameters. More information on the specifics of each can be found at https://support.capellaspace.com/hc/en-us/articles/360049110852-SAR-Imagery-Product-Tasking-Categories. One of "standard", "extended", and "custom". Default: "standard"
             archive_holdback: If defined will specify a time period during which the resulting imagery will be kept from the publicly accessible archive. One of "none", "one_year", "thirty_day", "permanent". Default: "none"
             custom_attribute_1: Can be used along with custom_attribute_2 to help you track a Capella task with your own metadata or internal systems. Default: None
@@ -246,11 +234,7 @@
             look_direction: Constraint on view angle. One of "right", "left", "either". Default: "either"
             asc_dsc: Constraint on ascending/descending pass. One of "ascending", "descending", "either". Default: "either"
             orbital_planes: List of orbital planes allowed to service request. If empty any spacecraft in any plane can service request. One of 45, 53, 97. Default: None
-<<<<<<< HEAD
             local_time: Times, in the timezone of the area where the image will be collected, during which the collect can be taken. Represented by a list of time ranges as seconds in the day. For example, [[21600, 64800]] would allow collects between 6 AM and 6 PM; [[0, 21600], [64800, 86400]] would allow collects between 6 PM and 12 AM as well as from 12 AM to 6 AM. Alternatively, you can pass string values of "day", "night", or "anytime" which are parsed to [[21600, 64800]], [[0, 21600], [64800, 86400]], and [[0, 86400]] respectively. Default: None
-=======
-            local_time: Times, in the timezone of the area where the image will be collected, during which the collect can be taken. Represented by a list of time ranges as seconds in the day. For example, [[21600, 64800]] would allow collects between 6 AM and 6 PM; [[0, 21600], [64800, 86400]] would allow collects between 6 PM and 12 AM as well as from 12 AM to 6 AM. Default: None
->>>>>>> e891bf7d
             off_nadir_min: Minimum off-nadir angle permitted. Must be less than off_nadir_max. Default: None
             off_nadir_max: Maximum off-nadir angle permitted. Must be greater than off_nadir_min. Default: None
             elevation_min: Minimum elevation angle permitted. Default: None
