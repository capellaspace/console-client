--- conflicted
+++ resolved
@@ -20,13 +20,8 @@
     - name: Checkout git repository 🕝
       uses: actions/checkout@v4
 
-<<<<<<< HEAD
     - name: Set up python3.12 🐍
-      uses: actions/setup-python@v4
-=======
-    - name: Set up python3.11 🐍
       uses: actions/setup-python@v5
->>>>>>> a9ae17e5
       with:
         python-version: 3.12
 
@@ -72,11 +67,7 @@
     - name: Install poetry 🦄
       uses: Gr1N/setup-poetry@v9
       with:
-<<<<<<< HEAD
         poetry-version: 1.8.1
-=======
-        poetry-version: 1.6.1
->>>>>>> a9ae17e5
 
     - name: Load poetry cached libs ⬇
       uses: actions/cache@v4
